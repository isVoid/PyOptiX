# PyOptiX

Python bindings for OptiX 7 - this branch also contains an experimental
implementation of an OptiX kernel written in Python, compiled with
[Numba](https://numba.pydata.org).


## Installation

### OptiX SDK

Install the [OptiX 7.3.0
SDK](https://developer.nvidia.com/optix/downloads/7.3.0/linux64).


### Conda environment

Create an environment containing pre-requisites:

```
conda create -n pyoptix python numpy conda-forge::cupy pybind11 pillow cmake numba
```

Activate the environment:

```
conda activate pyoptix
```

### PyOptiX installation

Build and install PyOptiX into the environment with:

```
export PYOPTIX_CMAKE_ARGS="-DOptiX_INSTALL_DIR=<optix install dir>"
pip3 install --global-option build --global-option --debug .
```

`<optix install dir>` should be the OptiX 7.3.0 install location - for example,
`/home/gmarkall/numbadev/NVIDIA-OptiX-SDK-7.3.0-linux64-x86_64`.


## Running the example

The example can be run from the examples directory with:

```
<<<<<<< HEAD
python examples/hello.py
```

If the example runs successfully, a square will be rendered:

![Example output](example_output.png)


## Explanation

The Python implementation of the OptiX kernel and Numba extensions consists of
three parts, all in [examples/hello.py](examples/hello.py):
=======
cd examples
python hello.py
```
>>>>>>> 6e0bb5ba

- Generic OptiX extensions for Numba - these implement things like
  `GetSbtDataPointer`, etc., and are a sort of equivalent of the implementations
  in the headers in the OptiX SDK.
- The user's code, which I tried to write exactly as I'd expect a PyOptiX Python
  user to write it - it contains declarations of the data structures as in
  hello.h, and the kernel as in hello.cu - you can, in this example modify the
  Python `__raygen__hello` function and see the changes reflected in the output
  image.
- Code that should be generated from the user's code - these tell Numba how to
  support the data structures that the user declared, and how to create them
  from the `SbtDataPointer`, etc. I've handwritten these for this example, to
  understand what a code generator should generate, and because it would have
  taken too long and been too risky to write something to generate this off the
  bat. The correspondence between the user's code and the "hand-written
  generated" code is mechanical - there is aclear path to write a generator for
  these based on the example code.<|MERGE_RESOLUTION|>--- conflicted
+++ resolved
@@ -45,7 +45,6 @@
 The example can be run from the examples directory with:
 
 ```
-<<<<<<< HEAD
 python examples/hello.py
 ```
 
@@ -58,11 +57,6 @@
 
 The Python implementation of the OptiX kernel and Numba extensions consists of
 three parts, all in [examples/hello.py](examples/hello.py):
-=======
-cd examples
-python hello.py
-```
->>>>>>> 6e0bb5ba
 
 - Generic OptiX extensions for Numba - these implement things like
   `GetSbtDataPointer`, etc., and are a sort of equivalent of the implementations
