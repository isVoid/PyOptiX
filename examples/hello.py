#!/usr/bin/env python3


import optix
import os
import cupy  as cp    # CUDA bindings
import numpy as np    # Packing of structures in C-compatible format

import array
import ctypes         # C interop helpers
from PIL import Image # Image IO

from llvmlite import ir

from numba import types
from numba.core import cgutils
from numba.core.extending import (models, register_model, typeof_impl,
                                  type_callable, lower_builtin)
from numba.core.imputils import lower_constant
from numba.core.typing.templates import (AttributeTemplate, ConcreteTemplate,
                                         signature)
from numba.cuda import get_current_device
from numba.cuda.compiler import compile_cuda as numba_compile_cuda
from numba.cuda.cudadrv import nvvm
from numba.cuda.cudadecl import register, register_attr, register_global
from numba.cuda.cudaimpl import lower, lower_attr
from numba.cuda.types import dim3


#-------------------------------------------------------------------------------
#
# Util 
#
#-------------------------------------------------------------------------------
pix_width  = 512
pix_height = 512

class Logger:
    def __init__( self ):
        self.num_mssgs = 0

    def __call__( self, level, tag, mssg ):
        print( "[{:>2}][{:>12}]: {}".format( level, tag, mssg ) )
        self.num_mssgs += 1


def log_callback( level, tag, mssg ):
    print( "[{:>2}][{:>12}]: {}".format( level, tag, mssg ) )
    

def round_up( val, mult_of ):
    return val if val % mult_of == 0 else val + mult_of - val % mult_of 


def  get_aligned_itemsize( formats, alignment ):
    names = []
    for i in range( len(formats ) ):
        names.append( 'x'+str(i) )

    temp_dtype = np.dtype( { 
        'names'   : names,
        'formats' : formats, 
        'align'   : True
        } )
    return round_up( temp_dtype.itemsize, alignment )


def array_to_device_memory( numpy_array, stream=cp.cuda.Stream() ):

    byte_size = numpy_array.size*numpy_array.dtype.itemsize

    h_ptr = ctypes.c_void_p( numpy_array.ctypes.data )
    d_mem = cp.cuda.memory.alloc( byte_size )
    d_mem.copy_from_async( h_ptr, byte_size, stream )
    return d_mem


def compile_cuda( cuda_file ):
    with open( cuda_file, 'rb' ) as f:
        src = f.read()
    from pynvrtc.compiler import Program
    prog = Program( src.decode(), cuda_file )
    ptx  = prog.compile( [
        '-use_fast_math', 
        '-lineinfo',
        '-default-device',
        '-std=c++11',
        '-rdc',
        'true',
        #'-IC:\\Program Files\\NVIDIA GPU Computing Toolkit\CUDA\\v11.1\include'
        '-I/usr/local/cuda/include',
<<<<<<< HEAD
        '-I/home/gmarkall/numbadev/NVIDIA-OptiX-SDK-7.2.0-linux64-x86_64/include/'
=======
        f'-I{optix.include_path}'
>>>>>>> 6e0bb5ba
        ] )
    return ptx


#-------------------------------------------------------------------------------
#
# Numba extensions for general CUDA / OptiX support
#
#-------------------------------------------------------------------------------

# UChar4
# ------

# Numba presently doesn't implement the UChar4 type (which is fairly standard
# CUDA) so we provide some minimal support for it here.


# Prototype a function to construct a uchar4

def make_uchar4(x, y, z, w):
    pass


# UChar4 typing

class UChar4(types.Type):
    def __init__(self):
        super().__init__(name="UChar4")


uchar4 = UChar4()


@register
class MakeUChar4(ConcreteTemplate):
    key = make_uchar4
    cases = [signature(uchar4, types.uchar, types.uchar, types.uchar,
                       types.uchar)]


register_global(make_uchar4, types.Function(MakeUChar4))


# UChar4 data model

@register_model(UChar4)
class Uchar4Model(models.StructModel):
    def __init__(self, dmm, fe_type):
        members = [
            ('x', types.uchar),
            ('y', types.uchar),
            ('z', types.uchar),
            ('w', types.uchar),
        ]
        super().__init__(dmm, fe_type, members)


# UChar4 lowering

@lower(make_uchar4, types.uchar, types.uchar, types.uchar, types.uchar)
def lower_make_uchar4(context, builder, sig, args):
    uc4 = cgutils.create_struct_proxy(uchar4)(context, builder)
    uc4.x = args[0]
    uc4.y = args[1]
    uc4.z = args[2]
    uc4.w = args[3]
    return uc4._getvalue()


# OptiX types
# -----------

# Typing for OptiX types

class SbtDataPointer(types.RawPointer):
    def __init__(self):
        super().__init__(name="SbtDataPointer")


sbt_data_pointer = SbtDataPointer()


# Models for OptiX types

@register_model(SbtDataPointer)
class SbtDataPointerModel(models.OpaqueModel):
    pass


# OptiX functions
# ---------------

# Here we "prototype" the OptiX functions that the user will call in their
# kernels, so that Numba has something to refer to when compiling the kernel.

def _optix_GetLaunchIndex():
    pass


def _optix_GetSbtDataPointer():
    pass


# Monkey-patch the functions into the optix module, so the user can write
# optix.GetLaunchIndex etc., for symmetry with the rest of the API implemented
# in PyOptiX.

optix.GetLaunchIndex = _optix_GetLaunchIndex
optix.GetSbtDataPointer = _optix_GetSbtDataPointer


# OptiX function typing

@register
class OptixGetLaunchIndex(ConcreteTemplate):
    key = optix.GetLaunchIndex
    cases = [signature(dim3)]


@register
class OptixGetSbtDataPointer(ConcreteTemplate):
    key = optix.GetSbtDataPointer
    cases = [signature(sbt_data_pointer)]


@register_attr
class OptixModuleTemplate(AttributeTemplate):
    key = types.Module(optix)

    def resolve_GetLaunchIndex(self, mod):
        return types.Function(OptixGetLaunchIndex)

    def resolve_GetSbtDataPointer(self, mod):
        return types.Function(OptixGetSbtDataPointer)


# OptiX function lowering

@lower(optix.GetLaunchIndex)
def lower_optix_getLaunchIndex(context, builder, sig, args):
    def get_launch_index(axis):
        asm = ir.InlineAsm(ir.FunctionType(ir.IntType(32), []),
                           f"call ($0), _optix_get_launch_index_{axis}, ();",
                           "=r")
        return builder.call(asm, [])

    index = cgutils.create_struct_proxy(dim3)(context, builder)
    index.x = get_launch_index('x')
    index.y = get_launch_index('y')
    index.z = get_launch_index('z')
    return index._getvalue()


@lower(optix.GetSbtDataPointer)
def lower_optix_getSbtDataPointer(context, builder, sig, args):
    asm = ir.InlineAsm(ir.FunctionType(ir.IntType(64), []),
                       f"call ($0), _optix_get_sbt_data_ptr_64, ();",
                       "=l")
    ptr = builder.call(asm, [])
    ptr = builder.inttoptr(ptr, ir.IntType(8).as_pointer())
    return ptr


# Numba compilation
# -----------------

# An equivalent to the compile_cuda function for Python kernels. The types of
# the arguments to the kernel must be provided, if there are any.

def compile_numba(f, sig=(), debug=False):
    # Based on numba.cuda.compile_ptx. We don't just use
    # compile_ptx_for_current_device because it generates a kernel with a
    # mangled name. For proceeding beyond this prototype, an option should be
    # added to compile_ptx in Numba to not mangle the function name.

    nvvm_options = {
        'debug': debug,
        'fastmath': False,
        'opt': 0 if debug else 3,
    }

    cres = numba_compile_cuda(f, None, sig, debug=debug,
                              nvvm_options=nvvm_options)
    fname = cres.fndesc.llvm_func_name
    tgt = cres.target_context
    lib, kernel = tgt.prepare_cuda_kernel(cres.library, fname,
                                          cres.signature.args, debug,
                                          nvvm_options)
    cc = get_current_device().compute_capability
    ptx = lib.get_asm_str(cc=cc)

    # Demangle name
    mangled_name = kernel.name
    original_name = cres.library.name
    return ptx.replace(mangled_name, original_name)




#-------------------------------------------------------------------------------
#
# User code / kernel - the following section is what we'd expect a user of
# PyOptiX to write.
#
#-------------------------------------------------------------------------------

# Structures as declared in hello.h

class RayGenDataStruct:
    fields = (
        ('r', 'float'),
        ('g', 'float'),
        ('b', 'float'),
    )


class ParamsStruct:
    fields = (
        ('image', 'uchar4*'),
        ('image_width', 'unsigned int'),
    )


# "Declare" a global called params

params = ParamsStruct()


# A kernel similar to that declared in hello.cu - the pixel value calculation is
# a little different to make the output more interesting, and to demonstrate
# how modifying the Python code modifies the output.

def __raygen__hello():
    launch_index = optix.GetLaunchIndex()
    rtData = RayGenDataStruct(optix.GetSbtDataPointer())

    f0 = types.float32(0.0)
    f255 = types.float32(255.0)

    idx = launch_index.y * params.image_width + launch_index.x

    params.image[idx] = make_uchar4(
            max(f0, min(f255, rtData.r * types.float32(launch_index.x))),
            max(f0, min(f255, rtData.g * types.float32(launch_index.y))),
            max(f0, min(f255, rtData.b * f255)),
            255
    )


#-------------------------------------------------------------------------------
#
# Generated Numba extensions - the following are defined manually for this
# prototype, but the expectation is that all the code in this section would be
# autogenerated based on the user's data structures and kernel above.
#
#-------------------------------------------------------------------------------


# RayGenDataStruct
# ----------------

# RayGenDataStruct typing

class RayGenData(types.Type):
    def __init__(self):
        super().__init__(name='RayGenDataType')


ray_gen_data = RayGenData()


@register_attr
class RayGenData_attrs(AttributeTemplate):
    key = ray_gen_data

    def resolve_r(self, mod):
        return types.float32

    def resolve_g(self, mod):
        return types.float32

    def resolve_b(self, mod):
        return types.float32


@type_callable(RayGenDataStruct)
def type_ray_gen_data_struct(context):
    def typer(sbt_data_pointer):
        if isinstance(sbt_data_pointer, SbtDataPointer):
            return ray_gen_data

    return typer


# RayGenDataStruct data model - couples Numba / Python typing with LLVM /
# low-level types

@register_model(RayGenData)
class RayGenDataModel(models.StructModel):
    def __init__(self, dmm, fe_type):
        members = [
            ('r', types.float32),
            ('g', types.float32),
            ('b', types.float32),
        ]
        super().__init__(dmm, fe_type, members)


# RayGenDataStruct lowering - generates LLVM IR code for operations on
# RayGenDataStructs.

@lower_attr(ray_gen_data, 'r')
def ray_gen_data_r(context, builder, sig, args):
    return builder.extract_value(args, 0)


@lower_attr(ray_gen_data, 'g')
def ray_gen_data_r(context, builder, sig, args):
    return builder.extract_value(args, 1)


@lower_attr(ray_gen_data, 'b')
def ray_gen_data_r(context, builder, sig, args):
    return builder.extract_value(args, 2)


@lower_builtin(RayGenDataStruct, SbtDataPointer)
def impl_ray_gen_data_struct(context, builder, sig, args):
    ptr = args[0]
    ptr = builder.bitcast(ptr,
                          context.get_value_type(ray_gen_data).as_pointer())
    rgd = cgutils.create_struct_proxy(ray_gen_data)(context, builder)
    rptr = cgutils.gep_inbounds(builder, ptr, 0, 0)
    gptr = cgutils.gep_inbounds(builder, ptr, 0, 1)
    bptr = cgutils.gep_inbounds(builder, ptr, 0, 2)
    rgd.r = builder.load(rptr)
    rgd.g = builder.load(gptr)
    rgd.b = builder.load(bptr)
    return rgd._getvalue()


# ParamsStruct
# ------------

# ParamsStruct typing

class Params(types.Type):
    def __init__(self):
        super().__init__(name='ParamsType')


params_type = Params()


@register_attr
class Params_attrs(AttributeTemplate):
    key = params_type

    def resolve_image(self, mod):
        return types.CPointer(uchar4)

    def resolve_image_width(self, mod):
        return types.uint32


@typeof_impl.register(ParamsStruct)
def typeof_params(val, c):
    return params_type


# ParamsStruct data model

@register_model(Params)
class ParamsModel(models.StructModel):
    def __init__(self, dmm, fe_type):
        members = [
            ('image', types.CPointer(uchar4)),
            ('image_width', types.uint32)
        ]
        super().__init__(dmm, fe_type, members)


# ParamsStruct lowering

@lower_constant(Params)
def constant_params(context, builder, ty, pyval):
    try:
        gvar = builder.module.get_global('params')
    except KeyError:
        llty = context.get_value_type(ty)
        gvar = cgutils.add_global_variable(builder.module, llty, 'params',
                                          addrspace=nvvm.ADDRSPACE_CONSTANT)
        gvar.linkage = 'external'
        gvar.global_constant = True

    return builder.load(gvar)


@lower_attr(Params, 'image')
def params_image_width(context, builder, sig, arg):
    return builder.extract_value(arg, 0)


@lower_attr(Params, 'image_width')
def params_image_width(context, builder, sig, arg):
    return builder.extract_value(arg, 1)


#-------------------------------------------------------------------------------
#
# Optix setup
#
#-------------------------------------------------------------------------------

def init_optix():
    print( "Initializing cuda ..." )
    cp.cuda.runtime.free( 0 )

    print( "Initializing optix ..." )
    optix.init()


def create_ctx():
    print( "Creating optix device context ..." )

    # Note that log callback data is no longer needed.  We can
    # instead send a callable class instance as the log-function
    # which stores any data needed
    global logger
    logger = Logger()
    
    # OptiX param struct fields can be set with optional
    # keyword constructor arguments.
    ctx_options = optix.DeviceContextOptions( 
            logCallbackFunction = logger,
            logCallbackLevel    = 4
            )

    # They can also be set and queried as properties on the struct
    ctx_options.validationMode = optix.DEVICE_CONTEXT_VALIDATION_MODE_ALL 

    cu_ctx = 0 
    return optix.deviceContextCreate( cu_ctx, ctx_options )


def set_pipeline_options():
    return optix.PipelineCompileOptions(
        usesMotionBlur        = False,
        traversableGraphFlags = 
            optix.TRAVERSABLE_GRAPH_FLAG_ALLOW_SINGLE_LEVEL_INSTANCING,
        numPayloadValues      = 2,
        numAttributeValues    = 2,
        exceptionFlags        = optix.EXCEPTION_FLAG_NONE,
        pipelineLaunchParamsVariableName = "params"
        )


def create_module( ctx, pipeline_options, hello_ptx ):
    print( "Creating optix module ..." )
    
    formats = ['u8', 'u4']
    itemsize = get_aligned_itemsize( formats, 16 )
    params_dtype = np.dtype( { 
        'names'   : ['image', 'image_width' ],
        'formats' : formats,
        'itemsize': itemsize,
        'align'   : True
        } )

    bound_value = array.array( 'i', [pix_width] )
    bound_value_entry = optix.ModuleCompileBoundValueEntry(
        pipelineParamOffsetInBytes = params_dtype.fields['image_width'][1],
        boundValue  = bound_value,
        annotation  = "my_bound_value"
        )


    module_options = optix.ModuleCompileOptions(
        maxRegisterCount = optix.COMPILE_DEFAULT_MAX_REGISTER_COUNT,
        optLevel         = optix.COMPILE_OPTIMIZATION_DEFAULT,
        boundValues      = [ bound_value_entry ],
        debugLevel       = optix.COMPILE_DEBUG_LEVEL_LINEINFO
    )

    module, log = ctx.moduleCreateFromPTX(
            module_options,
            pipeline_options,
            hello_ptx
            )
    print( "\tModule create log: <<<{}>>>".format( log ) )
    return module


def create_program_groups( ctx, module ):
    print( "Creating program groups ... " )

    # TODO: optix.ProgramGroup.Options() ?
    program_group_options = optix.ProgramGroupOptions()

    # TODO: optix.ProgramGroup.Kind.RAYGEN ?
    raygen_prog_group_desc                          = optix.ProgramGroupDesc()
    raygen_prog_group_desc.raygenModule             = module
    raygen_prog_group_desc.raygenEntryFunctionName  = "__raygen__hello"
    raygen_prog_group, log = ctx.programGroupCreate(
            [ raygen_prog_group_desc ], 
            program_group_options,
            )
    print( "\tProgramGroup raygen create log: <<<{}>>>".format( log ) )

    miss_prog_group_desc  = optix.ProgramGroupDesc( missEntryFunctionName = "")
    miss_prog_group, log = ctx.programGroupCreate(
            [ miss_prog_group_desc ],
            program_group_options
            )
    print( "\tProgramGroup miss create log: <<<{}>>>".format( log ) )

    return ( raygen_prog_group[0], miss_prog_group[0] )


def create_pipeline( ctx, raygen_prog_group, pipeline_compile_options ):
    print( "Creating pipeline ... " )
    max_trace_depth  = 0
    program_groups = [ raygen_prog_group ]

    pipeline_link_options               = optix.PipelineLinkOptions() 
    pipeline_link_options.maxTraceDepth = max_trace_depth
    pipeline_link_options.debugLevel    = optix.COMPILE_DEBUG_LEVEL_FULL

    log = ""
    pipeline = ctx.pipelineCreate(
            pipeline_compile_options,
            pipeline_link_options,
            program_groups,
            log
            )

    stack_sizes = optix.StackSizes()
    for prog_group in program_groups:
        optix.util.accumulateStackSizes( prog_group, stack_sizes )

    (dc_stack_size_from_trav, dc_stack_size_from_state, cc_stack_size) = \
        optix.util.computeStackSizes( 
            stack_sizes, 
            0,  # maxTraceDepth
            0,  # maxCCDepth
            0   # maxDCDepth
            )
    
    pipeline.setStackSize( 
            dc_stack_size_from_trav,
            dc_stack_size_from_state, 
            cc_stack_size,
            2  # maxTraversableDepth
            )

    return pipeline


def create_sbt( raygen_prog_group, miss_prog_group ):
    print( "Creating sbt ... " )

    global d_raygen_sbt
    global d_miss_sbt

    header_format = '{}B'.format( optix.SBT_RECORD_HEADER_SIZE )

    #
    # raygen record
    #
    formats  = [ header_format, 'f4', 'f4', 'f4' ]
    itemsize = get_aligned_itemsize( formats, optix.SBT_RECORD_ALIGNMENT )
    dtype = np.dtype( { 
        'names'   : ['header', 'r', 'g', 'b' ],
        'formats' : formats, 
        'itemsize': itemsize,
        'align'   : True
        } )
    h_raygen_sbt = np.array( [ (0, 0.462, 0.725, 0.0 ) ], dtype=dtype )
    optix.sbtRecordPackHeader( raygen_prog_group, h_raygen_sbt )
    d_raygen_sbt = array_to_device_memory( h_raygen_sbt )
    
    #
    # miss record
    #
    formats  = [ header_format, 'i4']
    itemsize = get_aligned_itemsize( formats, optix.SBT_RECORD_ALIGNMENT )
    dtype = np.dtype( { 
        'names'   : ['header', 'x' ],
        'formats' : formats,
        'itemsize': itemsize,
        'align'   : True
        } )
    h_miss_sbt = np.array( [ (0, 127 ) ], dtype=dtype )
    optix.sbtRecordPackHeader( miss_prog_group, h_miss_sbt )
    d_miss_sbt = array_to_device_memory( h_miss_sbt )
    
    sbt = optix.ShaderBindingTable()
    sbt.raygenRecord                = d_raygen_sbt.ptr
    sbt.missRecordBase              = d_miss_sbt.ptr
    sbt.missRecordStrideInBytes     = d_miss_sbt.mem.size
    sbt.missRecordCount             = 1
    return sbt


def launch( pipeline, sbt ):
    print( "Launching ... " )

    pix_bytes  = pix_width*pix_height*4
    
    h_pix = np.zeros( (pix_width,pix_height,4), 'B' )
    h_pix[0:256, 0:256] = [255, 128, 0, 255]
    d_pix = cp.array( h_pix )

    formats = ['u8', 'u4']
    itemsize = get_aligned_itemsize( formats, 8 )
    params_dtype = np.dtype( { 
        'names'   : ['image', 'image_width' ],
        'formats' : formats,
        'itemsize': itemsize,
        'align'   : True
        } )
    h_params = np.array( [ ( d_pix.data.ptr, pix_width ) ], dtype=params_dtype )
    d_params = array_to_device_memory( h_params )

    stream = cp.cuda.Stream()
    optix.launch( 
        pipeline, 
        stream.ptr, 
        d_params.ptr, 
        h_params.dtype.itemsize, 
        sbt,
        pix_width,
        pix_height,
        1 # depth
        )

    stream.synchronize()

    h_pix = cp.asnumpy( d_pix )
    return h_pix


#-------------------------------------------------------------------------------
#
# main
#
#-------------------------------------------------------------------------------


def main():
<<<<<<< HEAD
    hello_ptx = compile_numba(__raygen__hello)
=======
    hello_cu = os.path.join(os.path.dirname(__file__), 'hello.cu')
    hello_ptx = compile_cuda(hello_cu)
>>>>>>> 6e0bb5ba

    init_optix()

    ctx              = create_ctx()
    pipeline_options = set_pipeline_options()
    module           = create_module( ctx, pipeline_options, hello_ptx )
    raygen_prog_group, miss_prog_group = create_program_groups( ctx, module )
    pipeline         = create_pipeline( ctx, raygen_prog_group, pipeline_options )
    sbt              = create_sbt( raygen_prog_group, miss_prog_group ) 
    pix              = launch( pipeline, sbt ) 

    print( "Total number of log messages: {}".format( logger.num_mssgs ) )

    img = Image.fromarray( pix, 'RGBA' )
    img.save( 'my.png' )
    img.show()


if __name__ == "__main__":
    main()<|MERGE_RESOLUTION|>--- conflicted
+++ resolved
@@ -89,11 +89,7 @@
         'true',
         #'-IC:\\Program Files\\NVIDIA GPU Computing Toolkit\CUDA\\v11.1\include'
         '-I/usr/local/cuda/include',
-<<<<<<< HEAD
-        '-I/home/gmarkall/numbadev/NVIDIA-OptiX-SDK-7.2.0-linux64-x86_64/include/'
-=======
         f'-I{optix.include_path}'
->>>>>>> 6e0bb5ba
         ] )
     return ptx
 
@@ -744,12 +740,7 @@
 
 
 def main():
-<<<<<<< HEAD
     hello_ptx = compile_numba(__raygen__hello)
-=======
-    hello_cu = os.path.join(os.path.dirname(__file__), 'hello.cu')
-    hello_ptx = compile_cuda(hello_cu)
->>>>>>> 6e0bb5ba
 
     init_optix()
 
