--- conflicted
+++ resolved
@@ -772,18 +772,11 @@
 
 
 def main():
-<<<<<<< HEAD
     hello_ptx = compile_numba(__raygen__hello)
 
     init_optix()
 
     ctx              = create_ctx()
-=======
-    ctx              = create_ctx()
-
-    hello_cu = os.path.join(os.path.dirname(__file__), 'hello.cu')
-    hello_ptx = compile_cuda(hello_cu)
->>>>>>> 564ab550
     pipeline_options = set_pipeline_options()
     module           = create_module( ctx, pipeline_options, hello_ptx )
 
