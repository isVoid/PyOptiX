#!/usr/bin/env python3


import ctypes  # C interop helpers
import math
from operator import add, mul, sub
from enum import Enum

import cupy as cp  # CUDA bindings
import numpy as np  # Packing of structures in C-compatible format
import optix

from llvmlite import ir

from numba import cuda, float32, types, uint8, uint32
from numba.core import cgutils
from numba.core.extending import (make_attribute_wrapper, models, overload,
                                  register_model, typeof_impl)
from numba.core.imputils import lower_constant
from numba.core.typing.templates import (AttributeTemplate, ConcreteTemplate,
                                         signature)

from numba.cuda import get_current_device
from numba.cuda.compiler import compile_cuda as numba_compile_cuda
from numba.cuda.cudadecl import register, register_attr, register_global
from numba.cuda.cudadrv import nvvm
from numba.cuda.cudaimpl import lower
from numba.cuda.types import dim3
from PIL import Image, ImageOps  # Image IO

# -------------------------------------------------------------------------------
#
# Numba extensions for general CUDA / OptiX support
#
# -------------------------------------------------------------------------------

# UChar4
# ------

# Numba presently doesn't implement the UChar4 type (which is fairly standard
# CUDA) so we provide some minimal support for it here.


# Prototype a function to construct a uchar4

def make_uchar4(x, y, z, w):
    pass


# UChar4 typing

class UChar4(types.Type):
    def __init__(self):
        super().__init__(name="UChar4")


uchar4 = UChar4()


@register
class MakeUChar4(ConcreteTemplate):
    key = make_uchar4
    cases = [signature(uchar4, types.uchar, types.uchar, types.uchar,
                       types.uchar)]


register_global(make_uchar4, types.Function(MakeUChar4))


# UChar4 data model

@register_model(UChar4)
class UChar4Model(models.StructModel):
    def __init__(self, dmm, fe_type):
        members = [
            ('x', types.uchar),
            ('y', types.uchar),
            ('z', types.uchar),
            ('w', types.uchar),
        ]
        super().__init__(dmm, fe_type, members)


make_attribute_wrapper(UChar4, 'x', 'x')
make_attribute_wrapper(UChar4, 'y', 'y')
make_attribute_wrapper(UChar4, 'z', 'z')
make_attribute_wrapper(UChar4, 'w', 'w')


# UChar4 lowering

@lower(make_uchar4, types.uchar, types.uchar, types.uchar, types.uchar)
def lower_make_uchar4(context, builder, sig, args):
    uc4 = cgutils.create_struct_proxy(uchar4)(context, builder)
    uc4.x = args[0]
    uc4.y = args[1]
    uc4.z = args[2]
    uc4.w = args[3]
    return uc4._getvalue()


# float3
# ------

# Float3 typing

class Float3(types.Type):
    def __init__(self):
        super().__init__(name="Float3")


float3 = Float3()


# Float3 data model

@register_model(Float3)
class Float3Model(models.StructModel):
    def __init__(self, dmm, fe_type):
        members = [
            ('x', types.float32),
            ('y', types.float32),
            ('z', types.float32),
        ]
        super().__init__(dmm, fe_type, members)


make_attribute_wrapper(Float3, 'x', 'x')
make_attribute_wrapper(Float3, 'y', 'y')
make_attribute_wrapper(Float3, 'z', 'z')


def lower_float3_ops(op):
    class Float3_op_template(ConcreteTemplate):
        key = op
        cases = [
            signature(float3, float3, float3),
            signature(float3, types.float32, float3),
            signature(float3, float3, types.float32)
        ]

    def float3_op_impl(context, builder, sig, args):
        def op_attr(lhs, rhs, res, attr):
            setattr(res, attr, context.compile_internal(
                builder,
                lambda x, y: op(x, y),
                signature(types.float32, types.float32, types.float32),
                (getattr(lhs, attr), getattr(rhs, attr))
            ))

        arg0, arg1 = args

        if isinstance(sig.args[0], types.Float):
            lf3 = cgutils.create_struct_proxy(float3)(context, builder)
            lf3.x = arg0
            lf3.y = arg0
            lf3.z = arg0
        else:
            lf3 = cgutils.create_struct_proxy(float3)(context, builder,
                                                      value=args[0])

        if isinstance(sig.args[1], types.Float):
            rf3 = cgutils.create_struct_proxy(float3)(context, builder)
            rf3.x = arg1
            rf3.y = arg1
            rf3.z = arg1
        else:
            rf3 = cgutils.create_struct_proxy(float3)(context, builder,
                                                      value=args[1])

        res = cgutils.create_struct_proxy(float3)(context, builder)
        op_attr(lf3, rf3, res, 'x')
        op_attr(lf3, rf3, res, 'y')
        op_attr(lf3, rf3, res, 'z')
        return res._getvalue()

    register_global(op, types.Function(Float3_op_template))
    lower(op, float3, float3)(float3_op_impl)
    lower(op, types.float32, float3)(float3_op_impl)
    lower(op, float3, types.float32)(float3_op_impl)


lower_float3_ops(mul)
lower_float3_ops(add)


@lower(add, float32, float3)
def add_float32_float3_impl(context, builder, sig, args):
    s = args[0]
    rhs = cgutils.create_struct_proxy(float3)(context, builder, args[1])
    res = cgutils.create_struct_proxy(float3)(context, builder)
    res.x = builder.fadd(s, rhs.x)
    res.y = builder.fadd(s, rhs.y)
    res.z = builder.fadd(s, rhs.z)
    return res._getvalue()

@lower(add, float3, float32)
def add_float3_float32_impl(context, builder, sig, args):
    lhs = cgutils.create_struct_proxy(float3)(context, builder, args[0])
    s = args[1]
    res = cgutils.create_struct_proxy(float3)(context, builder)
    res.x = builder.fadd(lhs.x, s)
    res.y = builder.fadd(lhs.y, s)
    res.z = builder.fadd(lhs.z, s)
    return res._getvalue()

# Prototype a function to construct a float3

def make_float3(x, y, z):
    pass


@register
class MakeFloat3(ConcreteTemplate):
    key = make_float3
    cases = [signature(float3, types.float32, types.float32, types.float32)]


register_global(make_float3, types.Function(MakeFloat3))


# make_float3 lowering

@lower(make_float3, types.float32, types.float32, types.float32)
def lower_make_float3(context, builder, sig, args):
    f3 = cgutils.create_struct_proxy(float3)(context, builder)
    f3.x = args[0]
    f3.y = args[1]
    f3.z = args[2]
    return f3._getvalue()


# float2
# ------

# Float2 typing

class Float2(types.Type):
    def __init__(self):
        super().__init__(name="Float2")


float2 = Float2()


# Float2 data model

@register_model(Float2)
class Float2Model(models.StructModel):
    def __init__(self, dmm, fe_type):
        members = [
            ('x', types.float32),
            ('y', types.float32),
        ]
        super().__init__(dmm, fe_type, members)


make_attribute_wrapper(Float2, 'x', 'x')
make_attribute_wrapper(Float2, 'y', 'y')


def lower_float2_ops(op):
    class Float2_op_template(ConcreteTemplate):
        key = op
        cases = [
            signature(float2, float2, float2),
            signature(float2, types.float32, float2),
            signature(float2, float2, types.float32)
        ]

    def float2_op_impl(context, builder, sig, args):
        def op_attr(lhs, rhs, res, attr):
            setattr(res, attr, context.compile_internal(
                builder,
                lambda x, y: op(x, y),
                signature(types.float32, types.float32, types.float32),
                (getattr(lhs, attr), getattr(rhs, attr))
            ))

        arg0, arg1 = args

        if isinstance(sig.args[0], types.Float):
            lf2 = cgutils.create_struct_proxy(float2)(context, builder)
            lf2.x = arg0
            lf2.y = arg0
        else:
            lf2 = cgutils.create_struct_proxy(float2)(context, builder,
                                                      value=args[0])

        if isinstance(sig.args[1], types.Float):
            rf2 = cgutils.create_struct_proxy(float2)(context, builder)
            rf2.x = arg1
            rf2.y = arg1
        else:
            rf2 = cgutils.create_struct_proxy(float2)(context, builder,
                                                      value=args[1])

        res = cgutils.create_struct_proxy(float2)(context, builder)
        op_attr(lf2, rf2, res, 'x')
        op_attr(lf2, rf2, res, 'y')
        return res._getvalue()

    register_global(op, types.Function(Float2_op_template))
    lower(op, float2, float2)(float2_op_impl)
    lower(op, types.Float, float2)(float2_op_impl)
    lower(op, float2, types.Float)(float2_op_impl)


lower_float2_ops(mul)
lower_float2_ops(sub)


# Prototype a function to construct a float2

def make_float2(x, y):
    pass


@register
class MakeFloat2(ConcreteTemplate):
    key = make_float2
    cases = [signature(float2, types.float32, types.float32)]


register_global(make_float2, types.Function(MakeFloat2))


# make_float2 lowering

@lower(make_float2, types.float32, types.float32)
def lower_make_float2(context, builder, sig, args):
    f2 = cgutils.create_struct_proxy(float2)(context, builder)
    f2.x = args[0]
    f2.y = args[1]
    return f2._getvalue()


# uint3
# ------

class UInt3(types.Type):
    def __init__(self):
        super().__init__(name="UInt3")


uint3 = UInt3()


# UInt3 data model

@register_model(UInt3)
class UInt3Model(models.StructModel):
    def __init__(self, dmm, fe_type):
        members = [
            ('x', types.uint32),
            ('y', types.uint32),
            ('z', types.uint32),
        ]
        super().__init__(dmm, fe_type, members)


make_attribute_wrapper(UInt3, 'x', 'x')
make_attribute_wrapper(UInt3, 'y', 'y')
make_attribute_wrapper(UInt3, 'z', 'z')


# Prototype a function to construct a uint3

def make_uint3(x, y, z):
    pass


@register
class MakeUInt3(ConcreteTemplate):
    key = make_uint3
    cases = [signature(uint3, types.uint32, types.uint32, types.uint32)]


register_global(make_uint3, types.Function(MakeUInt3))


# make_uint3 lowering

@lower(make_uint3, types.uint32, types.uint32, types.uint32)
def lower_make_uint3(context, builder, sig, args):
    # u4 = uint32
    u4_3 = cgutils.create_struct_proxy(uint3)(context, builder)
    u4_3.x = args[0]
    u4_3.y = args[1]
    u4_3.z = args[2]
    return u4_3._getvalue()


# OptiX typedefs and enums
# -----------

OptixVisibilityMask = types.Integer('OptixVisibilityMask', bitwidth=32,
                                    signed=False)
OptixTraversableHandle = types.Integer('OptixTraversableHandle', bitwidth=64,
                                       signed=False)


OPTIX_RAY_FLAG_NONE = 0
# class OptixRayFlags(Enum):
#     OPTIX_RAY_FLAG_NONE = 0
#     OPTIX_RAY_FLAG_DISABLE_ANYHIT = 1 << 0
#     OPTIX_RAY_FLAG_ENFORCE_ANYHIT = 1 << 1
#     OPTIX_RAY_FLAG_TERMINATE_ON_FIRST_HIT = 1 << 2
#     OPTIX_RAY_FLAG_DISABLE_CLOSESTHIT = 1 << 3,
#     OPTIX_RAY_FLAG_CULL_BACK_FACING_TRIANGLES = 1 << 4
#     OPTIX_RAY_FLAG_CULL_FRONT_FACING_TRIANGLES = 1 << 5
#     OPTIX_RAY_FLAG_CULL_DISABLED_ANYHIT = 1 << 6
#     OPTIX_RAY_FLAG_CULL_ENFORCED_ANYHIT = 1 << 7


# Params
# ------------

# Structures as declared in triangle.h

class ParamsStruct:
    fields = (
        ('image', 'uchar4*'),
        ('image_width', 'unsigned int'),
        ('image_height', 'unsigned int'),
        ('cam_eye', 'float3'),
        ('cam_u', 'float3'),
        ('cam_v', 'float3'),
        ('cam_w', 'float3'),
        ('handle', 'OptixTraversableHandle'),
    )


class MissDataStruct:
    fields = {
        ('bg_color', 'float3')
    }


# "Declare" a global called params

params = ParamsStruct()
MissData = MissDataStruct()


class Params(types.Type):
    def __init__(self):
        super().__init__(name='ParamsType')


params_type = Params()


# ParamsStruct data model

@register_model(Params)
class ParamsModel(models.StructModel):
    def __init__(self, dmm, fe_type):
        members = [
            ('image', types.CPointer(uchar4)),
            ('image_width', types.uint32),
            ('image_height', types.uint32),
            ('cam_eye', float3),
            ('cam_u', float3),
            ('cam_v', float3),
            ('cam_w', float3),
            ('handle', OptixTraversableHandle),
        ]
        super().__init__(dmm, fe_type, members)


make_attribute_wrapper(Params, 'image', 'image')
make_attribute_wrapper(Params, 'image_width', 'image_width')
make_attribute_wrapper(Params, 'image_height', 'image_height')
make_attribute_wrapper(Params, 'cam_eye', 'cam_eye')
make_attribute_wrapper(Params, 'cam_u', 'cam_u')
make_attribute_wrapper(Params, 'cam_v', 'cam_v')
make_attribute_wrapper(Params, 'cam_w', 'cam_w')
make_attribute_wrapper(Params, 'handle', 'handle')


@typeof_impl.register(ParamsStruct)
def typeof_params(val, c):
    return params_type


# ParamsStruct lowering

@lower_constant(Params)
def constant_params(context, builder, ty, pyval):
    try:
        gvar = builder.module.get_global('params')
    except KeyError:
        llty = context.get_value_type(ty)
        gvar = cgutils.add_global_variable(builder.module, llty, 'params',
                                           addrspace=nvvm.ADDRSPACE_CONSTANT)
        gvar.linkage = 'external'
        gvar.global_constant = True

    return builder.load(gvar)


# OptiX types
# -----------

# Typing for OptiX types

class SbtDataPointer(types.RawPointer):
    def __init__(self):
        super().__init__(name="SbtDataPointer")


sbt_data_pointer = SbtDataPointer()


# Models for OptiX types

@register_model(SbtDataPointer)
class SbtDataPointerModel(models.OpaqueModel):
    pass


# OptiX functions
# ---------------

# Here we "prototype" the OptiX functions that the user will call in their
# kernels, so that Numba has something to refer to when compiling the kernel.

def _optix_GetLaunchIndex():
    pass


def _optix_GetLaunchDimensions():
    pass


def _optix_GetSbtDataPointer():
    pass


def _optix_Trace():
    pass


# Monkey-patch the functions into the optix module, so the user can write
# optix.GetLaunchIndex etc., for symmetry with the rest of the API implemented
# in PyOptiX.

optix.GetLaunchIndex = _optix_GetLaunchIndex
optix.GetLaunchDimensions = _optix_GetLaunchDimensions
optix.GetSbtDataPointer = _optix_GetSbtDataPointer
optix.Trace = _optix_Trace


# OptiX function typing

@register
class OptixGetLaunchIndex(ConcreteTemplate):
    key = optix.GetLaunchIndex
    cases = [signature(dim3)]


@register
class OptixGetLaunchDimensions(ConcreteTemplate):
    key = optix.GetLaunchDimensions
    cases = [signature(dim3)]


@register
class OptixTrace(ConcreteTemplate):
    key = optix.Trace
    cases = [signature(
        types.void,
        OptixTraversableHandle,
        float3,
        float3,
        float32,
        float32,
        float32,
        OptixVisibilityMask,
        uint32,
        uint32,
        uint32,
        uint32,
        uint32, # payload register 0
        uint32, # payload register 1
        uint32, # payload register 2
    )]


@register_attr
class OptixModuleTemplate(AttributeTemplate):
    key = types.Module(optix)

    def resolve_GetLaunchIndex(self, mod):
        return types.Function(OptixGetLaunchIndex)

    def resolve_GetLaunchDimensions(self, mod):
        return types.Function(OptixGetLaunchDimensions)

    def resolve_GetSbtDataPointer(self, mod):
        return types.Function(OptixGetSbtDataPointer)
    
    def resolve_Trace(self, mod):
        return types.Function(OptixTrace)


# OptiX function lowering

@lower(optix.GetLaunchIndex)
def lower_optix_getLaunchIndex(context, builder, sig, args):
    def get_launch_index(axis):
        asm = ir.InlineAsm(ir.FunctionType(ir.IntType(32), []),
                           f"call ($0), _optix_get_launch_index_{axis}, ();",
                           "=r")
        return builder.call(asm, [])

    index = cgutils.create_struct_proxy(dim3)(context, builder)
    index.x = get_launch_index('x')
    index.y = get_launch_index('y')
    index.z = get_launch_index('z')
    return index._getvalue()


@lower(optix.GetLaunchDimensions)
def lower_optix_getLaunchDimensions(context, builder, sig, args):
    def get_launch_dimensions(axis):
        asm = ir.InlineAsm(ir.FunctionType(ir.IntType(32), []),
                           f"call ($0), _optix_get_launch_dimension_{axis}, ();",
                           "=r")
        return builder.call(asm, [])

    index = cgutils.create_struct_proxy(dim3)(context, builder)
    index.x = get_launch_dimensions('x')
    index.y = get_launch_dimensions('y')
    index.z = get_launch_dimensions('z')
    return index._getvalue()


@lower(optix.GetSbtDataPointer)
def lower_optix_getSbtDataPointer(context, builder, sig, args):
    asm = ir.InlineAsm(ir.FunctionType(ir.IntType(64), []),
                       "call ($0), _optix_get_sbt_data_ptr_64, ();",
                       "=l")
    ptr = builder.call(asm, [])
    ptr = builder.inttoptr(ptr, ir.IntType(8).as_pointer())
    return ptr


@lower(optix.Trace,
        OptixTraversableHandle,
        float3,
        float3,
        float32,
        float32,
        float32,
        OptixVisibilityMask,
        uint32,
        uint32,
        uint32,
        uint32,
        uint32, # payload register 0
        uint32, # payload register 1
        uint32, # payload register 2
)
def lower_optix_Trace(context, builder, sig, args):
    # Only implements the version that accepts 3 payload registers

    (handle, rayOrigin, rayDirection, tmin, tmax, rayTime, visibilityMask,
    rayFlags, SBToffset, SBTstride, missSBTIndex, p0, p1, p2) = args

    rayOrigin = cgutils.create_struct_proxy(float3)(context, builder, rayOrigin)
    rayDirection = cgutils.create_struct_proxy(float3)(context, builder, rayDirection)

    ox, oy, oz = rayOrigin.x, rayOrigin.y, rayOrigin.z
    dx, dy, dz = rayDirection.x, rayDirection.y, rayDirection.z

<<<<<<< HEAD
    n_stub_output_operands = 32 - 3
    output_stubs = [builder.alloca(ir.IntType(32)) for _ in range(n_stub_output_operands)]

    asm = ir.InlineAsm(
        ir.FunctionType(ir.VoidType(), []),
        "call "
        "(%0,%1,%2,%3,%4,%5,%6,%7,%8,%9,%10,%11,%12,%13,%14,%15,%16,%17,%18,%19,%20,%21,%22,%23,%24,%25,%26,%27,%28,%"
        "29,%30,%31),"
        "_optix_trace_typed_32,"
        "(%32,%33,%34,%35,%36,%37,%38,%39,%40,%41,%42,%43,%44,%45,%46,%47,%48,%49,%50,%51,%52,%53,%54,%55,%56,%57,%58,%"
        "59,%60,%61,%62,%63,%64,%65,%66,%67,%68,%69,%70,%71,%72,%73,%74,%75,%76,%77,%78,%79,%80);",
        "=r," * 32 + "r,l,f,f,f,f,f,f,f,f,f,r,r,r,r,r,r," + "r," * 31 + "r",
        [p0, p1, p2] + output_stubs + [0, handle, ox, oy, oz, dx, dy, dz, tmin, tmax, rayTime, visibilityMask, rayFlags, SBToffset, SBTstride, missSBTIndex, 3, p0, p1, p2] + output_stubs
=======
    n_payload_registers = 3
    n_stub_output_operands = 32 - n_payload_registers
    outputs = ([p0, p1, p2] +
               [builder.alloca(ir.IntType(32))
                for _ in range(n_stub_output_operands)])


    asm = ir.InlineAsm(ir.FunctionType(ir.VoidType(), []),
    "call "
    "(%0,%1,%2,%3,%4,%5,%6,%7,%8,%9,%10,%11,%12,%13,%14,%15,%16,%17,%18,%19,%20,%21,%22,%23,%24,%25,%26,%27,%28,%"
    "29,%30,%31),"
    "_optix_trace_typed_32,"
    "(%32,%33,%34,%35,%36,%37,%38,%39,%40,%41,%42,%43,%44,%45,%46,%47,%48,%49,%50,%51,%52,%53,%54,%55,%56,%57,%58,%"
    "59,%60,%61,%62,%63,%64,%65,%66,%67,%68,%69,%70,%71,%72,%73,%74,%75,%76,%77,%78,%79,%80);",
    "=r," * 32 + "r,l,f,f,f,f,f,f,f,f,f,r,r,r,r,r,r," + "r," * 31 + "r",
>>>>>>> e540d5fa
    )

    zero = context.get_constant(types.int32, 0)
    c_payload_registers = context.get_constant(types.int32, n_payload_registers)
    args = outputs + [zero, handle, ox, oy, oz, dx, dy, dz, tmin, tmax, rayTime,
                       visibilityMask, rayFlags, SBToffset, SBTstride,
                       missSBTIndex, c_payload_registers] + outputs
    breakpoint()
    return builder.call(asm, args)


#-------------------------------------------------------------------------------
#
# Util
#
# -------------------------------------------------------------------------------
pix_width = 1024
pix_height = 768


class Logger:
    def __init__(self):
        self.num_mssgs = 0

    def __call__(self, level, tag, mssg):
        print("[{:>2}][{:>12}]: {}".format(level, tag, mssg))
        self.num_mssgs += 1


def log_callback(level, tag, mssg):
    print("[{:>2}][{:>12}]: {}".format(level, tag, mssg))


def round_up(val, mult_of):
    return val if val % mult_of == 0 else val + mult_of - val % mult_of


def get_aligned_itemsize(formats, alignment):
    names = []
    for i in range(len(formats)):
        names.append( 'x'+str(i) )

    temp_dtype = np.dtype( { 
        'names'   : names,
        'formats' : formats, 
        'align'   : True
        } )
    return round_up( temp_dtype.itemsize, alignment )


def array_to_device_memory( numpy_array, stream=cp.cuda.Stream() ):

    byte_size = numpy_array.size*numpy_array.dtype.itemsize

    h_ptr = ctypes.c_void_p( numpy_array.ctypes.data )
    d_mem = cp.cuda.memory.alloc( byte_size )
    d_mem.copy_from_async( h_ptr, byte_size, stream )
    return d_mem


def compile_cuda( cuda_file ):
    with open( cuda_file, 'rb' ) as f:
        src = f.read()
    from pynvrtc.compiler import Program
    prog = Program( src.decode(), cuda_file )
    ptx  = prog.compile( [
        '-use_fast_math', 
        '-lineinfo',
        '-default-device',
        '-std=c++11',
        '-rdc',
        'true',
        #'-IC:\\ProgramData\\NVIDIA Corporation\OptiX SDK 7.2.0\include',
        #'-IC:\\Program Files\\NVIDIA GPU Computing Toolkit\CUDA\\v11.1\include'
        '-I/usr/local/cuda/include',
        f'-I{optix.include_path}'
        ] )
    return ptx


# -------------------------------------------------------------------------------
#
# Optix setup
#
# -------------------------------------------------------------------------------

def init_optix():
    print( "Initializing cuda ..." )
    cp.cuda.runtime.free( 0 )

    print( "Initializing optix ..." )
    optix.init()


def create_ctx():
    print( "Creating optix device context ..." )

    # Note that log callback data is no longer needed.  We can
    # instead send a callable class instance as the log-function
    # which stores any data needed
    global logger
    logger = Logger()
    
    # OptiX param struct fields can be set with optional
    # keyword constructor arguments.
    ctx_options = optix.DeviceContextOptions( 
            logCallbackFunction = logger,
            logCallbackLevel    = 4
            )

    # They can also be set and queried as properties on the struct
    ctx_options.validationMode = optix.DEVICE_CONTEXT_VALIDATION_MODE_ALL 

    cu_ctx = 0 
    return optix.deviceContextCreate( cu_ctx, ctx_options )


def create_accel( ctx ):
        
    accel_options = optix.AccelBuildOptions(
        buildFlags = int( optix.BUILD_FLAG_ALLOW_RANDOM_VERTEX_ACCESS),
        operation  = optix.BUILD_OPERATION_BUILD
        )

    global vertices
    vertices = cp.array( [
       -0.5, -0.5, 0.0,
        0.5, -0.5, 0.0,
        0.0,  0.5, 0.0 
        ], dtype = 'f4')
        
    triangle_input_flags = [ optix.GEOMETRY_FLAG_NONE ]
    triangle_input = optix.BuildInputTriangleArray()
    triangle_input.vertexFormat  = optix.VERTEX_FORMAT_FLOAT3
    triangle_input.numVertices   = len( vertices )
    triangle_input.vertexBuffers = [ vertices.data.ptr ]
    triangle_input.flags         = triangle_input_flags
    triangle_input.numSbtRecords = 1;
        
    gas_buffer_sizes = ctx.accelComputeMemoryUsage( [accel_options], [triangle_input] )

    d_temp_buffer_gas   = cp.cuda.alloc( gas_buffer_sizes.tempSizeInBytes )
    d_gas_output_buffer = cp.cuda.alloc( gas_buffer_sizes.outputSizeInBytes)
    
    gas_handle = ctx.accelBuild( 
        0,    # CUDA stream
        [ accel_options ],
        [ triangle_input ],
        d_temp_buffer_gas.ptr,
        gas_buffer_sizes.tempSizeInBytes,
        d_gas_output_buffer.ptr,
        gas_buffer_sizes.outputSizeInBytes,
        [] # emitted properties
        )

    return (gas_handle, d_gas_output_buffer)


def set_pipeline_options():
    return optix.PipelineCompileOptions(
        usesMotionBlur         = False,
        traversableGraphFlags  = 
            int( optix.TRAVERSABLE_GRAPH_FLAG_ALLOW_SINGLE_GAS ),
        numPayloadValues       = 3,
        numAttributeValues     = 3,
        exceptionFlags         = int( optix.EXCEPTION_FLAG_NONE ),
        pipelineLaunchParamsVariableName = "params",
        usesPrimitiveTypeFlags = optix.PRIMITIVE_TYPE_FLAGS_TRIANGLE
        )


def create_module( ctx, pipeline_options, triangle_ptx ):
    print( "Creating optix module ..." )
    

    module_options = optix.ModuleCompileOptions(
        maxRegisterCount = optix.COMPILE_DEFAULT_MAX_REGISTER_COUNT,
        optLevel         = optix.COMPILE_OPTIMIZATION_DEFAULT,
        debugLevel       = optix.COMPILE_DEBUG_LEVEL_LINEINFO
    )

    module, log = ctx.moduleCreateFromPTX(
            module_options,
            pipeline_options,
            triangle_ptx
            )
    print( "\tModule create log: <<<{}>>>".format( log ) )
    return module


def create_program_groups( ctx, module ):
    print( "Creating program groups ... " )

    program_group_options = optix.ProgramGroupOptions()

    raygen_prog_group_desc                          = optix.ProgramGroupDesc()
    raygen_prog_group_desc.raygenModule             = module
    raygen_prog_group_desc.raygenEntryFunctionName  = "__raygen__rg"
    raygen_prog_group, log = ctx.programGroupCreate(
            [ raygen_prog_group_desc ], 
            program_group_options,
            )
    print( "\tProgramGroup raygen create log: <<<{}>>>".format( log ) )
    
    miss_prog_group_desc                        = optix.ProgramGroupDesc()
    miss_prog_group_desc.missModule             = module
    miss_prog_group_desc.missEntryFunctionName  = "__miss__ms"
    miss_prog_group, log = ctx.programGroupCreate(
            [ miss_prog_group_desc ], 
            program_group_options,
            )
    print( "\tProgramGroup miss create log: <<<{}>>>".format( log ) )
    

    hitgroup_prog_group_desc                             = optix.ProgramGroupDesc()
    hitgroup_prog_group_desc.hitgroupModuleCH            = module
    hitgroup_prog_group_desc.hitgroupEntryFunctionNameCH = "__closesthit__ch"
    hitgroup_prog_group, log = ctx.programGroupCreate(
            [ hitgroup_prog_group_desc ], 
            program_group_options,
            )
    print( "\tProgramGroup hitgroup create log: <<<{}>>>".format( log ) )


    return [ raygen_prog_group[0], miss_prog_group[0], hitgroup_prog_group[0] ]


def create_pipeline( ctx, program_groups, pipeline_compile_options ):
    print( "Creating pipeline ... " )

    max_trace_depth  = 1
    pipeline_link_options               = optix.PipelineLinkOptions() 
    pipeline_link_options.maxTraceDepth = max_trace_depth
    pipeline_link_options.debugLevel    = optix.COMPILE_DEBUG_LEVEL_FULL

    log = ""
    pipeline = ctx.pipelineCreate(
            pipeline_compile_options,
            pipeline_link_options,
            program_groups,
            log)

    stack_sizes = optix.StackSizes()
    for prog_group in program_groups:
        optix.util.accumulateStackSizes( prog_group, stack_sizes )

    (dc_stack_size_from_trav, dc_stack_size_from_state, cc_stack_size) = \
        optix.util.computeStackSizes( 
            stack_sizes, 
            max_trace_depth,
            0,  # maxCCDepth
            0   # maxDCDepth
            )
    
    pipeline.setStackSize( 
            dc_stack_size_from_trav,
            dc_stack_size_from_state, 
            cc_stack_size,
            1  # maxTraversableDepth
            )

    return pipeline


def create_sbt( prog_groups ):
    print( "Creating sbt ... " )

    (raygen_prog_group, miss_prog_group, hitgroup_prog_group ) = prog_groups

    global d_raygen_sbt
    global d_miss_sbt

    header_format = '{}B'.format( optix.SBT_RECORD_HEADER_SIZE )

    #
    # raygen record
    #
    formats  = [ header_format ]
    itemsize = get_aligned_itemsize( formats, optix.SBT_RECORD_ALIGNMENT )
    dtype = np.dtype( { 
        'names'   : ['header' ],
        'formats' : formats, 
        'itemsize': itemsize,
        'align'   : True
        } )
    h_raygen_sbt = np.array( [ 0 ], dtype=dtype )
    optix.sbtRecordPackHeader( raygen_prog_group, h_raygen_sbt )
    global d_raygen_sbt 
    d_raygen_sbt = array_to_device_memory( h_raygen_sbt )
    
    #
    # miss record
    #
    formats  = [ header_format, 'f4', 'f4', 'f4']
    itemsize = get_aligned_itemsize( formats, optix.SBT_RECORD_ALIGNMENT )
    dtype = np.dtype( { 
        'names'   : ['header', 'r', 'g', 'b' ],
        'formats' : formats,
        'itemsize': itemsize,
        'align'   : True
        } )
    h_miss_sbt = np.array( [ (0, 0.3, 0.1, 0.2) ], dtype=dtype )
    optix.sbtRecordPackHeader( miss_prog_group, h_miss_sbt )
    global d_miss_sbt 
    d_miss_sbt = array_to_device_memory( h_miss_sbt )
    
    #
    # hitgroup record
    #
    formats  = [ header_format ]
    itemsize = get_aligned_itemsize( formats, optix.SBT_RECORD_ALIGNMENT )
    dtype = np.dtype( { 
        'names'   : ['header' ],
        'formats' : formats,
        'itemsize': itemsize,
        'align'   : True
        } )
    h_hitgroup_sbt = np.array( [ (0) ], dtype=dtype )
    optix.sbtRecordPackHeader( hitgroup_prog_group, h_hitgroup_sbt )
    global d_hitgroup_sbt
    d_hitgroup_sbt = array_to_device_memory( h_hitgroup_sbt )
    
    sbt = optix.ShaderBindingTable()
    sbt.raygenRecord                = d_raygen_sbt.ptr
    sbt.missRecordBase              = d_miss_sbt.ptr
    sbt.missRecordStrideInBytes     = d_miss_sbt.mem.size
    sbt.missRecordCount             = 1
    sbt.hitgroupRecordBase          = d_hitgroup_sbt.ptr
    sbt.hitgroupRecordStrideInBytes = d_hitgroup_sbt.mem.size
    sbt.hitgroupRecordCount         = 1
    return sbt


def launch( pipeline, sbt, trav_handle ):
    print( "Launching ... " )

    pix_bytes  = pix_width*pix_height*4
    
    h_pix = np.zeros( (pix_width,pix_height,4), 'B' )
    h_pix[0:pix_width, 0:pix_height] = [255, 128, 0, 255]
    d_pix = cp.array( h_pix )


    params = [
        ( 'u8', 'image',        d_pix.data.ptr ),
        ( 'u4', 'image_width',  pix_width      ),
        ( 'u4', 'image_height', pix_height     ),
        ( 'f4', 'cam_eye_x',    0              ),
        ( 'f4', 'cam_eye_y',    0              ),
        ( 'f4', 'cam_eye_z',    2.0            ),
        ( 'f4', 'cam_U_x',      1.10457        ),
        ( 'f4', 'cam_U_y',      0              ),
        ( 'f4', 'cam_U_z',      0              ),
        ( 'f4', 'cam_V_x',      0              ),
        ( 'f4', 'cam_V_y',      0.828427       ),
        ( 'f4', 'cam_V_z',      0              ),
        ( 'f4', 'cam_W_x',      0              ),
        ( 'f4', 'cam_W_y',      0              ),
        ( 'f4', 'cam_W_z',      -2.0           ),
        ( 'u8', 'trav_handle',  trav_handle    )
    ]
    
    formats = [ x[0] for x in params ] 
    names   = [ x[1] for x in params ] 
    values  = [ x[2] for x in params ] 
    itemsize = get_aligned_itemsize( formats, 8 )
    params_dtype = np.dtype( { 
        'names'   : names, 
        'formats' : formats,
        'itemsize': itemsize,
        'align'   : True
        } )
    h_params = np.array( [ tuple(values) ], dtype=params_dtype )
    d_params = array_to_device_memory( h_params )

    stream = cp.cuda.Stream()
    optix.launch( 
        pipeline, 
        stream.ptr, 
        d_params.ptr, 
        h_params.dtype.itemsize, 
        sbt,
        pix_width,
        pix_height,
        1 # depth
        )

    stream.synchronize()

    h_pix = cp.asnumpy( d_pix )
    return h_pix


# Numba compilation
# -----------------

# An equivalent to the compile_cuda function for Python kernels. The types of
# the arguments to the kernel must be provided, if there are any.

def compile_numba(f, sig=(), debug=False):
    # Based on numba.cuda.compile_ptx. We don't just use
    # compile_ptx_for_current_device because it generates a kernel with a
    # mangled name. For proceeding beyond this prototype, an option should be
    # added to compile_ptx in Numba to not mangle the function name.

    nvvm_options = {
        'debug': debug,
        'fastmath': False,
        'opt': 0 if debug else 3,
    }

    cres = numba_compile_cuda(f, None, sig, debug=debug,
                              nvvm_options=nvvm_options)
    fname = cres.fndesc.llvm_func_name
    tgt = cres.target_context
    filename = cres.type_annotation.filename
    linenum = int(cres.type_annotation.linenum)
    lib, kernel = tgt.prepare_cuda_kernel(cres.library, cres.fndesc, debug,
                                          nvvm_options, filename, linenum)
    cc = get_current_device().compute_capability
    ptx = lib.get_asm_str(cc=cc)

    # Demangle name
    mangled_name = kernel.name
    original_name = cres.library.name
    return ptx.replace(mangled_name, original_name)


#-------------------------------------------------------------------------------
#
# User code / kernel - the following section is what we'd expect a user of
# PyOptiX to write.
#
#-------------------------------------------------------------------------------

# vec_math

# Overload for Clamp
def clamp(x, a, b):
    pass

@overload(clamp, target="cuda")
def jit_clamp(x, a, b):
    if isinstance(x, types.Float):
        def clamp_float_impl(x, a, b):
            return max(a, min(x, b))
        return clamp_float_impl
    elif isinstance(x, Float3):
        def clamp_float3_impl(x, a, b):
            return make_float3(clamp(x.x, a, b), clamp(x.y, a, b), clamp(x.z, a, b))
        return clamp_float3_impl


# def dot(a, b):
#     pass

# @overload(dot, target="cuda")
# def jit_dot(a, b):
#     if isinstance(a, Float3) and isinstance(b, Float3):
#         def dot_float3_impl(a, b):
#             return a.x * b.x + a.y * b.y + a.z * b.z
#         return dot_float3_impl

@cuda.jit(device=True)
def dot(a, b):
    return a.x * b.x + a.y * b.y + a.z * b.z


@cuda.jit(device=True)
def normalize(v):
    invLen = float32(1.0) / math.sqrt(dot(v, v))
    return v * invLen


# Helpers

@cuda.jit(device=True)
def toSRGB(c):
    # Use float32 for constants
    invGamma = float32(1.0) / float32(2.4)
    powed = make_float3(math.pow(c.x, invGamma), math.pow(c.x, invGamma), math.pow(c.x, invGamma))
    return make_float3(
        float32(12.92) * c.x if c.x < float32(0.0031308) else float32(1.055) * powed.x - float32(0.055),
        float32(12.92) * c.y if c.y < float32(0.0031308) else float32(1.055) * powed.y - float32(0.055),
        float32(12.92) * c.z if c.z < float32(0.0031308) else float32(1.055) * powed.z - float32(0.055))


@cuda.jit(device=True)
def quantizeUnsigned8Bits(x):
    x = clamp( x, float32(0.0), float32(1.0) )
    N, Np1 = 1 << 8 - 1, 1 << 8
    return uint8(min(uint8(x * float32(Np1)), uint8(N)))

@cuda.jit(device=True)
def make_color(c):
    srgb = toSRGB(clamp(c, float32(0.0), float32(1.0)))
    return make_uchar4(quantizeUnsigned8Bits(srgb.x), quantizeUnsigned8Bits(srgb.y), quantizeUnsigned8Bits(srgb.z), uint8(255))

# ray functions

@cuda.jit(device=True)
def setPayload(p):
    optix.SetPayload_0(float_as_int(p.x))
    optix.SetPayload_1(float_as_int(p.y))
    optix.SetPayload_2(float_as_int(p.z))

@cuda.jit(device=True)
def computeRay(idx, dim, origin, direction):
    U = params.cam_u
    V = params.cam_v
    W = params.cam_w
    d = types.float32(2.0) * make_float2(
            types.float32(idx.x) / types.float32(dim.x),
            types.float32(idx.y) / types.float32(dim.y)
        ) - types.float32(1.0)

    origin = params.cam_eye
    direction = normalize(d.x * U + d.y * V + W)


def __raygen__rg():
    # Lookup our location within the launch grid
    idx = optix.GetLaunchIndex()
    dim = optix.GetLaunchDimensions()

    # Map our launch idx to a screen location and create a ray from the camera
    # location through the screen
    ray_origin = make_float3(float32(0.0), float32(0.0), float32(0.0))
    ray_direction = make_float3(float32(0.0), float32(0.0), float32(0.0))
    computeRay(make_uint3(idx.x, idx.y, 0), dim, ray_origin, ray_direction)

    # Trace the ray against our scene hierarchy
    p0 = cuda.local.array(1, types.int32)
    p1 = cuda.local.array(1, types.int32)
    p2 = cuda.local.array(1, types.int32)
    optix.Trace(
            params.handle,
            ray_origin,
            ray_direction,
            types.float32(0.0),         # Min intersection distance
            types.float32(1e16),        # Max intersection distance
            types.float32(0.0),         # rayTime -- used for motion blur
            OptixVisibilityMask(255),   # Specify always visible
            # OptixRayFlags.OPTIX_RAY_FLAG_NONE,
            uint32(OPTIX_RAY_FLAG_NONE),
            uint32(0),                          # SBT offset   -- See SBT discussion
            uint32(1),                          # SBT stride   -- See SBT discussion
            uint32(0),                          # missSBTIndex -- See SBT discussion
            p0[0], p1[0], p2[0])
    result = make_float3(p0[0], p1[0], p2[0])

    # Record results in our output raster
    params.image[idx.y * params.image_width + idx.x] = make_color( result )


@cuda.jit
def __miss__ms():
    miss_data  = MissData(optix.GetSbtDataPointer())
    setPayload(miss_data.bg_color)


@cuda.jit
def __closesthit__ch():
    # When built-in triangle intersection is used, a number of fundamental
    # attributes are provided by the OptiX API, indlucing barycentric coordinates.
    barycentrics = optix.GetTriangleBarycentrics()

    setPayload(make_float3(barycentrics, float32(1.0)))


#-------------------------------------------------------------------------------
#
# main
#
#-------------------------------------------------------------------------------


def main():
    triangle_ptx = compile_numba(__raygen__rg)
    # triangle_ptx = compile_cuda( "examples/triangle.cu" )
    # print(triangle_ptx)

    init_optix()

    ctx              = create_ctx()
    gas_handle, d_gas_output_buffer = create_accel(ctx)
    pipeline_options = set_pipeline_options()
    module           = create_module( ctx, pipeline_options, triangle_ptx )
    prog_groups      = create_program_groups( ctx, module )
    pipeline         = create_pipeline( ctx, prog_groups, pipeline_options )
    sbt              = create_sbt( prog_groups ) 
    pix              = launch( pipeline, sbt, gas_handle ) 

    print( "Total number of log messages: {}".format( logger.num_mssgs ) )

    pix = pix.reshape( ( pix_height, pix_width, 4 ) )     # PIL expects [ y, x ] resolution
    img = ImageOps.flip( Image.fromarray( pix, 'RGBA' ) ) # PIL expects y = 0 at bottom
    img.save( 'my.png' )
    img.show()


if __name__ == "__main__":
    main()<|MERGE_RESOLUTION|>--- conflicted
+++ resolved
@@ -675,21 +675,6 @@
     ox, oy, oz = rayOrigin.x, rayOrigin.y, rayOrigin.z
     dx, dy, dz = rayDirection.x, rayDirection.y, rayDirection.z
 
-<<<<<<< HEAD
-    n_stub_output_operands = 32 - 3
-    output_stubs = [builder.alloca(ir.IntType(32)) for _ in range(n_stub_output_operands)]
-
-    asm = ir.InlineAsm(
-        ir.FunctionType(ir.VoidType(), []),
-        "call "
-        "(%0,%1,%2,%3,%4,%5,%6,%7,%8,%9,%10,%11,%12,%13,%14,%15,%16,%17,%18,%19,%20,%21,%22,%23,%24,%25,%26,%27,%28,%"
-        "29,%30,%31),"
-        "_optix_trace_typed_32,"
-        "(%32,%33,%34,%35,%36,%37,%38,%39,%40,%41,%42,%43,%44,%45,%46,%47,%48,%49,%50,%51,%52,%53,%54,%55,%56,%57,%58,%"
-        "59,%60,%61,%62,%63,%64,%65,%66,%67,%68,%69,%70,%71,%72,%73,%74,%75,%76,%77,%78,%79,%80);",
-        "=r," * 32 + "r,l,f,f,f,f,f,f,f,f,f,r,r,r,r,r,r," + "r," * 31 + "r",
-        [p0, p1, p2] + output_stubs + [0, handle, ox, oy, oz, dx, dy, dz, tmin, tmax, rayTime, visibilityMask, rayFlags, SBToffset, SBTstride, missSBTIndex, 3, p0, p1, p2] + output_stubs
-=======
     n_payload_registers = 3
     n_stub_output_operands = 32 - n_payload_registers
     outputs = ([p0, p1, p2] +
@@ -705,7 +690,6 @@
     "(%32,%33,%34,%35,%36,%37,%38,%39,%40,%41,%42,%43,%44,%45,%46,%47,%48,%49,%50,%51,%52,%53,%54,%55,%56,%57,%58,%"
     "59,%60,%61,%62,%63,%64,%65,%66,%67,%68,%69,%70,%71,%72,%73,%74,%75,%76,%77,%78,%79,%80);",
     "=r," * 32 + "r,l,f,f,f,f,f,f,f,f,f,r,r,r,r,r,r," + "r," * 31 + "r",
->>>>>>> e540d5fa
     )
 
     zero = context.get_constant(types.int32, 0)
@@ -713,7 +697,6 @@
     args = outputs + [zero, handle, ox, oy, oz, dx, dy, dz, tmin, tmax, rayTime,
                        visibilityMask, rayFlags, SBToffset, SBTstride,
                        missSBTIndex, c_payload_registers] + outputs
-    breakpoint()
     return builder.call(asm, args)
 
 
